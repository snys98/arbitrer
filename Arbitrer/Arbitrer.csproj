--- conflicted
+++ resolved
@@ -1,47 +1,38 @@
-<Project Sdk="Microsoft.NET.Sdk">
-  <PropertyGroup>
-    <Authors>Paolo Possanzini,Teamdev s.r.l.</Authors>
-    <Description>RPC extensions for mediatr via pipeline</Description>
-    <Copyright>Copyright Paolo Possanzini</Copyright>
-    <Features>strict</Features>
-    <PackageTags>mediator;request;response;queries;commands;notifications;rpc</PackageTags>
-    <!-- <SignAssembly>true</SignAssembly>
-    <AssemblyOriginatorKeyFile>..\..\Arbitrer.snk</AssemblyOriginatorKeyFile> -->
-    <GenerateDocumentationFile>false</GenerateDocumentationFile>
-    <MinVerTagPrefix>v</MinVerTagPrefix>
-    <PackageLicenseExpression>Apache-2.0</PackageLicenseExpression>
-    <PublishRepositoryUrl>true</PublishRepositoryUrl>
-    <IncludeSymbols>true</IncludeSymbols>
-    <SymbolPackageFormat>snupkg</SymbolPackageFormat>
-    <EmbedUntrackedSources>true</EmbedUntrackedSources>
-    <Deterministic>true</Deterministic>
-    <RootNamespace>Arbitrer</RootNamespace>
-    <TargetFrameworks>netstandard2.0;net6.0</TargetFrameworks>
-    
-    <RepositoryUrl>https://github.com/teamdev-it/arbitrer</RepositoryUrl>
-  </PropertyGroup>
-  <ItemGroup>
-    <AssemblyAttribute Include="System.Runtime.CompilerServices.InternalsVisibleToAttribute">
-      <_Parameter1>arbitrer.rabbitmq</_Parameter1>
-      <_Parameter1>arbitrer.rabbitmq.autofac</_Parameter1>
-      <_Parameter1>arbitrer.kafka</_Parameter1>
-    </AssemblyAttribute>
-  </ItemGroup>
-  <ItemGroup>
-<<<<<<< HEAD
-    <PackageReference Include="MediatR" Version="12.0.1" />
-    <PackageReference Include="Microsoft.Extensions.DependencyInjection.Abstractions" Version="7.0.0" />
-    <PackageReference Include="Microsoft.Extensions.Hosting.Abstractions" Version="6.0.0" />
-    <PackageReference Include="Microsoft.Extensions.Logging.Abstractions" Version="6.0.0" />
-    <PackageReference Include="Microsoft.Extensions.Options.ConfigurationExtensions" Version="6.0.0" />
-    <PackageReference Include="Newtonsoft.Json" Version="13.0.1" />
-=======
-    <PackageReference Include="MediatR" Version="12.*" />
-    <PackageReference Include="Microsoft.Extensions.DependencyInjection.Abstractions" Version="7.*" />
-    <PackageReference Include="Microsoft.Extensions.Hosting.Abstractions" Version="7.*" />
-    <PackageReference Include="Microsoft.Extensions.Logging.Abstractions" Version="7.*" />
-    <PackageReference Include="Microsoft.Extensions.Options.ConfigurationExtensions" Version="7.*" />
-    <PackageReference Include="Newtonsoft.Json" Version="13.*" />
->>>>>>> d087c575
-  </ItemGroup>
+<Project Sdk="Microsoft.NET.Sdk">
+  <PropertyGroup>
+    <Authors>Paolo Possanzini,Teamdev s.r.l.</Authors>
+    <Description>RPC extensions for mediatr via pipeline</Description>
+    <Copyright>Copyright Paolo Possanzini</Copyright>
+    <Features>strict</Features>
+    <PackageTags>mediator;request;response;queries;commands;notifications;rpc</PackageTags>
+    <!-- <SignAssembly>true</SignAssembly>
+    <AssemblyOriginatorKeyFile>..\..\Arbitrer.snk</AssemblyOriginatorKeyFile> -->
+    <GenerateDocumentationFile>false</GenerateDocumentationFile>
+    <MinVerTagPrefix>v</MinVerTagPrefix>
+    <PackageLicenseExpression>Apache-2.0</PackageLicenseExpression>
+    <PublishRepositoryUrl>true</PublishRepositoryUrl>
+    <IncludeSymbols>true</IncludeSymbols>
+    <SymbolPackageFormat>snupkg</SymbolPackageFormat>
+    <EmbedUntrackedSources>true</EmbedUntrackedSources>
+    <Deterministic>true</Deterministic>
+    <RootNamespace>Arbitrer</RootNamespace>
+    <TargetFrameworks>netstandard2.0;net6.0</TargetFrameworks>
+    
+    <RepositoryUrl>https://github.com/teamdev-it/arbitrer</RepositoryUrl>
+  </PropertyGroup>
+  <ItemGroup>
+    <AssemblyAttribute Include="System.Runtime.CompilerServices.InternalsVisibleToAttribute">
+      <_Parameter1>arbitrer.rabbitmq</_Parameter1>
+      <_Parameter1>arbitrer.rabbitmq.autofac</_Parameter1>
+      <_Parameter1>arbitrer.kafka</_Parameter1>
+    </AssemblyAttribute>
+  </ItemGroup>
+  <ItemGroup>
+    <PackageReference Include="MediatR" Version="12.*" />
+    <PackageReference Include="Microsoft.Extensions.DependencyInjection.Abstractions" Version="7.*" />
+    <PackageReference Include="Microsoft.Extensions.Hosting.Abstractions" Version="7.*" />
+    <PackageReference Include="Microsoft.Extensions.Logging.Abstractions" Version="7.*" />
+    <PackageReference Include="Microsoft.Extensions.Options.ConfigurationExtensions" Version="7.*" />
+    <PackageReference Include="Newtonsoft.Json" Version="13.*" />
+  </ItemGroup>
 </Project>